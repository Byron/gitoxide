[package]
name = "git-ref"
version = "0.15.4"
repository = "https://github.com/Byron/gitoxide"
license = "MIT/Apache-2.0"
description = "A crate to handle git references"
authors = ["Sebastian Thiel <sebastian.thiel@icloud.com>"]
edition = "2018"
include = ["src/**/*"]

[lib]
doctest = false
test = true

[features]
## Data structures implement `serde::Serialize` and `serde::Deserialize`.
serde1 = ["serde", "git-hash/serde1", "git-actor/serde1", "git-object/serde1"]
internal-testing-git-features-parallel = ["git-features/parallel"] # test sorted parallel loose file traversal

[[test]]
name = "refs-parallel-fs-traversal"
path = "tests/refs-parallel.rs"
required-features = ["internal-testing-git-features-parallel"]

[dependencies]
git-features = { version = "^0.22.3", path = "../git-features", features = ["walkdir"]}
<<<<<<< HEAD
git-path = { version = "^0.4.2", path = "../git-path" }
git-hash = { version = "^0.9.8", path = "../git-hash" }
=======
git-path = { version = "^0.4.1", path = "../git-path" }
git-hash = { version = "^0.9.9", path = "../git-hash" }
>>>>>>> 8c460887
git-object = { version = "^0.20.3", path = "../git-object" }
git-validate = { version = "^0.5.5", path = "../git-validate" }
git-actor = { version = "^0.11.3", path = "../git-actor" }
git-lock = { version = "^2.0.0", path = "../git-lock" }
git-tempfile = { version = "^2.0.0", path = "../git-tempfile" }

quick-error = "2.0.0"
nom = { version = "7", default-features = false, features = ["std"]}
serde = { version = "1.0.114", optional = true, default-features = false, features = ["derive"]}

# packed refs
memmap2 = "0.5.0"

document-features = { version = "0.2.1", optional = true }

[dev-dependencies]
git-testtools = { path = "../tests/tools" }
git-discover = { path = "../git-discover" }
git-odb = { path = "../git-odb" }
tempfile = "3.2.0"


[package.metadata.docs.rs]
features = ["document-features", "serde1"]
rustdoc-args = ["--cfg", "docsrs"]<|MERGE_RESOLUTION|>--- conflicted
+++ resolved
@@ -24,13 +24,8 @@
 
 [dependencies]
 git-features = { version = "^0.22.3", path = "../git-features", features = ["walkdir"]}
-<<<<<<< HEAD
 git-path = { version = "^0.4.2", path = "../git-path" }
-git-hash = { version = "^0.9.8", path = "../git-hash" }
-=======
-git-path = { version = "^0.4.1", path = "../git-path" }
 git-hash = { version = "^0.9.9", path = "../git-hash" }
->>>>>>> 8c460887
 git-object = { version = "^0.20.3", path = "../git-object" }
 git-validate = { version = "^0.5.5", path = "../git-validate" }
 git-actor = { version = "^0.11.3", path = "../git-actor" }
