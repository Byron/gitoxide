mod convert {
    use bstr::ByteSlice;
    use git_path::{real_path, to_unix_separators, to_windows_separators, RealPathError};
    use std::fs::{create_dir_all, remove_dir_all};
    use std::ops::Deref;
    #[cfg(not(target_os = "windows"))]
    use std::os::unix::fs;
    #[cfg(target_os = "windows")]
    use std::os::windows::fs;
    use std::path::{Path, PathBuf};
    use tempfile::{tempdir, tempdir_in};

    struct TempDirIn<'a> {
        pub path: &'a Path,
    }

    impl<'a> TempDirIn<'a> {
        fn new(path: &'a str) -> Self {
            let path = Path::new(path);
            create_dir_all(path).unwrap();
            tempdir_in(path).unwrap();
            Self { path }
        }
    }

    impl Deref for TempDirIn<'_> {
        type Target = Path;

        fn deref(&self) -> &Self::Target {
            self.path
        }
    }

    impl Drop for TempDirIn<'_> {
        fn drop(&mut self) {
            remove_dir_all(&self.path).unwrap();
        }
    }

    #[test]
    fn assure_unix_separators() {
        assert_eq!(to_unix_separators(b"no-backslash".as_bstr()).as_bstr(), "no-backslash");

        assert_eq!(to_unix_separators(b"\\a\\b\\\\".as_bstr()).as_bstr(), "/a/b//");
    }

    #[test]
    fn assure_windows_separators() {
        assert_eq!(
            to_windows_separators(b"no-backslash".as_bstr()).as_bstr(),
            "no-backslash"
        );

        assert_eq!(to_windows_separators(b"/a/b//".as_bstr()).as_bstr(), "\\a\\b\\\\");
    }

<<<<<<< HEAD
    #[test]
    fn real_path_tests() {
        let cwd = tempdir().unwrap();
        let cwd = cwd.path();

        #[cfg(not(target_os = "windows"))]
        let tmp_dir = TempDirIn::new("/private/tmp/t");
        #[cfg(target_os = "windows")]
        let tmp_dir = TempDirIn::new("%localappdata%\\Temp\\t");

        let empty_path = Path::new("");
        assert!(
            matches!(real_path(empty_path, cwd, 8).err().unwrap(), RealPathError::EmptyPath),
            "Empty path is error"
        );

        let relative_path = Path::new("b/.git");
        assert_eq!(
            real_path(relative_path, cwd, 8).unwrap(),
            cwd.join("b").join(".git"),
            "relative paths are prefixed with current dir"
        );

        let relative_path = Path::new("b//.git");
        assert_eq!(
            real_path(relative_path, cwd, 8).unwrap(),
            cwd.join("b").join(".git"),
            "empty path components are ignored"
        );

        let dot_path = Path::new("./tmp/.git");
        assert_eq!(
            real_path(dot_path, cwd, 8).unwrap(),
            cwd.join("tmp").join(".git"),
            "path starting with dot is relative and is prefixed with current dir"
        );

        let dot_path_with_dot_in_the_middle = Path::new("./tmp/a/./.git");
        assert_eq!(
            real_path(dot_path_with_dot_in_the_middle, cwd, 8).unwrap(),
            cwd.join("tmp").join("a").join(".git"),
            "dot in middle path components is ignored"
        );

        let dot_dot_path = Path::new("./b/../tmp/.git");
        assert_eq!(
            real_path(dot_dot_path, cwd, 8).unwrap(),
            cwd.join("tmp").join(".git"),
            "dot dot goes to parent path component"
        );

        let absolute_path = Path::new("/c/d/.git");
        assert_eq!(
            real_path(absolute_path, cwd, 8).unwrap(),
            absolute_path,
            "absolute path without symlinks is resolved to itself, unchanged"
        );

        let link_destination = tmp_dir.join("p").join("q");
        let link = "tmp_p_q_link";
        let root_dir = cwd.join("a").join("b");
        create_dir_all(&root_dir).unwrap();
        create_symlink(root_dir.join(link).as_path(), &link_destination);
        let absolute_path_with_symlink = root_dir.join(link).join(".git");
        assert_eq!(
            real_path(absolute_path_with_symlink.as_path(), cwd, 8).unwrap(),
            link_destination.join(".git"),
            "symlink to absolute path gets expanded"
        );

        let link_destination = PathBuf::from("p").join("q");
        let link = "pq_link";
        create_symlink(cwd.join(link).as_path(), &link_destination);
        let relative_path_with_symlink = PathBuf::from(link).join(".git");
        assert_eq!(
            real_path(relative_path_with_symlink.as_path(), cwd, 8).unwrap(),
            cwd.join("p").join("q").join(".git"),
            "symlink to relative path gets expanded"
        );

        let link_destination = PathBuf::from("x");
        let link = "x_link";
        create_symlink(cwd.join(link).as_path(), &link_destination);
        let relative_path_with_symlink = PathBuf::from(link).join(".git");
        assert!(
            matches!(
                real_path(relative_path_with_symlink.as_path(), cwd, 0).err().unwrap(),
                RealPathError::MaxSymlinksExceeded { max_symlinks: 0 }
            ),
            "max num of symlinks is exceeded"
        );
    }

    #[test]
    #[ignore]
    fn test_prefix_component() {
        // todo!()

        // enum Component.Prefix

        let tmp_dir_in = TempDirIn::new("/tmp/a/b/s");
        let p = tmp_dir_in.path;
        assert!(p.exists());
        assert_eq!(p, Path::new("/tmp/a/b/s"));
        drop(tmp_dir_in);
        assert!(!p.exists());

        // pass iterator input_path.components() instead of input_path
        // have real_path mut and not return it
        // change error to this_error
    }

    fn create_symlink(link: &Path, link_dest: &Path) {
        #[cfg(not(target_os = "windows"))]
        fs::symlink(link_dest, &link).unwrap();
        #[cfg(target_os = "windows")]
        fs::symlink_file(link_dest, &link).unwrap();
=======
    mod absolutize {
        use git_path::absolutize;
        use std::borrow::Cow;
        use std::path::Path;

        fn p(input: &str) -> &Path {
            Path::new(input)
        }

        #[test]
        fn no_change_if_there_are_no_trailing_relative_components() {
            for input in ["./a/b/c/d", "/absolute/path", "C:\\hello\\world"] {
                let path = p(input);
                assert_eq!(absolutize(path, None::<&Path>), path);
            }
        }

        #[test]
        fn special_cases_around_cwd() {
            let cwd = std::env::current_dir().unwrap();
            assert_eq!(
                absolutize(p("a/.."), None::<&Path>),
                p("."),
                "empty paths are never returned as they are invalid"
            );
            assert_eq!(
                absolutize(p("a/../.."), Some(&cwd)),
                cwd.parent().unwrap(),
                "it automatically extends the poppable items by using the current working dir"
            );
        }

        #[test]
        fn trailing_relative_components_are_resolved() {
            for (input, expected) in [
                ("./a/b/./c/../d/..", "./a/b"),
                ("/a/b/c/.././../.", "/a"),
                ("./a/..", "."),
                ("a/..", "."),
                ("./a/b/../../..", "."),
                ("/a/b/../../..", "/"),
                ("/a/./b/c/.././../.", "/a"),
                ("/a/././c/.././../.", "/"),
                ("/a/b/../c/../..", "/"),
                ("C:/hello/../a", "C:/a"),
                ("./a/../b/..", "./"),
                ("/a/../b", "/b"),
            ] {
                let path = p(input);
                assert_eq!(
                    absolutize(path, None::<&Path>),
                    Cow::Borrowed(p(expected)),
                    "'{}' got an unexpected result",
                    input
                );
            }
        }
>>>>>>> e058bdab
    }
}<|MERGE_RESOLUTION|>--- conflicted
+++ resolved
@@ -54,7 +54,7 @@
         assert_eq!(to_windows_separators(b"/a/b//".as_bstr()).as_bstr(), "\\a\\b\\\\");
     }
 
-<<<<<<< HEAD
+
     #[test]
     fn real_path_tests() {
         let cwd = tempdir().unwrap();
@@ -172,7 +172,7 @@
         fs::symlink(link_dest, &link).unwrap();
         #[cfg(target_os = "windows")]
         fs::symlink_file(link_dest, &link).unwrap();
-=======
+
     mod absolutize {
         use git_path::absolutize;
         use std::borrow::Cow;
@@ -230,6 +230,6 @@
                 );
             }
         }
->>>>>>> e058bdab
+
     }
 }